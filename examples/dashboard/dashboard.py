from __future__ import absolute_import, print_function, division

import argparse
from os import path
import yaml
import webbrowser

from collections import OrderedDict

import datashader as ds
import datashader.transfer_functions as tf
import pandas as pd

from bokeh.server.server import Server
from bokeh.application import Application
from bokeh.application.handlers import FunctionHandler

from bokeh.plotting import Figure
from bokeh.models import (Range1d, ImageSource, WMTSTileSource, TileRenderer,
                          DynamicImageRenderer, HBox, VBox)

from bokeh.models import Select, Slider, CheckboxGroup

from tornado.ioloop import IOLoop
from tornado.web import RequestHandler

from webargs import fields
from webargs.tornadoparser import use_args

# http request arguments for datashing HTTP request
ds_args = {
    'width': fields.Int(missing=800),
    'height': fields.Int(missing=600),
    'select': fields.Str(missing=""),
}

class GetDataset(RequestHandler):
    """Handles http requests for datashading."""
    @use_args(ds_args)
    def get(self, args):
        # parse args
        selection = args['select'].strip(',').split(',')
        xmin, ymin, xmax, ymax = map(float, selection)
        self.model.map_extent = [xmin, ymin, xmax, ymax]

        # create image
        cvs = ds.Canvas(plot_width=args['width'],
                        plot_height=args['height'],
                        x_range=(xmin, xmax),
                        y_range=(ymin, ymax))
        agg = cvs.points(self.model.df,
                         self.model.active_axes[1],
                         self.model.active_axes[2],
                         self.model.aggregate_function(self.model.field))
        pix = tf.interpolate(agg, (255, 204, 204), 'red',
                             how=self.model.transfer_function)

        # serialize to image
        img_io = pix.to_bytesio()
        self.write(img_io.getvalue())
        self.set_header("Content-type", "image/png")


class AppState(object):
    """Simple value object to hold app state"""

    def __init__(self, config_file, app_port=5000):

        self.load_config_file(config_file)

        self.aggregate_functions = OrderedDict()
        self.aggregate_functions['Count'] = ds.count
        self.aggregate_functions['Mean'] = ds.mean
        self.aggregate_functions['Sum'] = ds.sum
        self.aggregate_functions['Min'] = ds.min
        self.aggregate_functions['Max'] = ds.max
        self.aggregate_function = self.aggregate_functions.values()[0]

        # transfer function configuration
        self.transfer_functions = OrderedDict()
        self.transfer_functions['Log'] = 'log'
        self.transfer_functions['Linear'] = 'linear'
        self.transfer_functions[u"\u221B"] = 'cbrt'
        self.transfer_function = self.transfer_functions.values()[0]

        self.basemaps = OrderedDict()
        self.basemaps['Toner'] = ('http://tile.stamen.com/toner-background'
                                  '/{Z}/{X}/{Y}.png')
        self.basemaps['Imagery'] = ('http://server.arcgisonline.com/ArcGIS'
                                    '/rest/services/World_Imagery/MapServer'
                                    '/tile/{Z}/{Y}/{X}.png')
        self.basemaps['Shaded Relief'] = ('http://services.arcgisonline.com'
                                          '/ArcGIS/rest/services'
                                          '/World_Shaded_Relief/MapServer'
                                          '/tile/{Z}/{Y}/{X}.png')

        self.labels_url = ('http://tile.stamen.com/toner-labels'
                           '/{Z}/{X}/{Y}.png')

        self.basemap = self.basemaps.values()[0]

        # dynamic image configuration
        self.service_url = 'http://{host}:{port}/datashader?'
        self.service_url += 'height={HEIGHT}&'
        self.service_url += 'width={WIDTH}&'
        self.service_url += 'select={XMIN},{YMIN},{XMAX},{YMAX}'

        self.shader_url_vars = {}
        self.shader_url_vars['host'] = 'localhost'
        self.shader_url_vars['port'] = app_port

        # set defaults
        self.load_datasets()

    def load_config_file(self, config_path):
        '''load and parse yaml config file'''

        if not path.exists(config_path):
            raise IOError('Unable to find config file "{}"'.format(config_path))

        self.config_path = path.abspath(config_path)

        with open(config_path) as f:
            self.config = yaml.load(f.read())

        # parse initial extent
        extent = self.config['initial_extent']
        self.map_extent = [extent['xmin'], extent['ymin'],
                           extent['xmax'], extent['ymax']]

        # parse plots
        self.axes = OrderedDict()
        for p in self.config['axes']:
            self.axes[p['name']] = (p['name'], p['xaxis'], p['yaxis'])
        self.active_axes = self.axes.values()[0]

        # parse summary field
        self.fields = OrderedDict()
        for f in self.config['summary_fields']:
            self.fields[f['name']] = f['field']
        self.field = self.fields.values()[0]

    def load_datasets(self):
        print('Loading Data...')
        taxi_path = self.config['file']

        if not path.isabs(taxi_path):
            config_dir = path.split(self.config_path)[0]
            taxi_path = path.join(config_dir, taxi_path)

        if not path.exists(taxi_path):
            raise IOError('Unable to find input dataset: "{}"'.format(taxi_path))

        axes_fields = []
        for f in self.axes.values():
            axes_fields += [f[1], f[2]]

        load_fields = self.fields.values() + axes_fields
        self.df = pd.read_csv(taxi_path, usecols=load_fields)

class AppView(object):

    def __init__(self, app_model):
        self.model = app_model
        self.create_layout()

    def create_layout(self):

        # create figure
        self.x_range = Range1d(start=self.model.map_extent[0],
                               end=self.model.map_extent[2], bounds=None)
        self.y_range = Range1d(start=self.model.map_extent[1],
                               end=self.model.map_extent[3], bounds=None)

        self.fig = Figure(tools='wheel_zoom,pan', x_range=self.x_range,
                          y_range=self.y_range)
        self.fig.plot_height = 560
        self.fig.plot_width = 800
        self.fig.axis.visible = False

        # add tiled basemap
        self.tile_source = WMTSTileSource(url=self.model.basemap)
        self.tile_renderer = TileRenderer(tile_source=self.tile_source)
        self.fig.renderers.append(self.tile_renderer)

        # add datashader layer
        self.image_source = ImageSource(url=self.model.service_url,
                                        extra_url_vars=self.model.shader_url_vars)
        self.image_renderer = DynamicImageRenderer(image_source=self.image_source)
        self.fig.renderers.append(self.image_renderer)

        # add label layer
        self.label_source = WMTSTileSource(url=self.model.labels_url)
        self.label_renderer = TileRenderer(tile_source=self.label_source)
        self.fig.renderers.append(self.label_renderer)

        # add ui components
<<<<<<< HEAD
        axes_select = Select.create(name='Axes', options=self.model.axes)
=======
        axes_select = Select.create(name='Axes',
                                    options=self.model.axes)
>>>>>>> b24341a1
        axes_select.on_change('value', self.on_axes_change)

        field_select = Select.create(name='Field', options=self.model.fields)
        field_select.on_change('value', self.on_field_change)

        aggregate_select = Select.create(name='Aggregate',
                                         options=self.model.aggregate_functions)
        aggregate_select.on_change('value', self.on_aggregate_change)

        transfer_select = Select.create(name='Transfer Function',
                                        options=self.model.transfer_functions)
        transfer_select.on_change('value', self.on_transfer_function_change)

        basemap_select = Select.create(name='Basemap', value='Toner',
                                       options=self.model.basemaps)
        basemap_select.on_change('value', self.on_basemap_change)

        image_opacity_slider = Slider(title="Opacity", value=100, start=0,
                                      end=100, step=1)
        image_opacity_slider.on_change('value', self.on_image_opacity_slider_change)

        basemap_opacity_slider = Slider(title="Basemap Opacity", value=100, start=0,
                                        end=100, step=1)
        basemap_opacity_slider.on_change('value', self.on_basemap_opacity_slider_change)

        show_labels_chk = CheckboxGroup(labels=["Show Labels"], active=[0])
        show_labels_chk.on_click(self.on_labels_change)


        controls = [axes_select, field_select, aggregate_select,
                    transfer_select]

        map_controls = [basemap_select, basemap_opacity_slider,
                        image_opacity_slider, show_labels_chk]

        self.controls = VBox(width=200, height=600, children=controls)
        self.map_controls = HBox(width=self.fig.plot_width, children=map_controls)
        self.map_area = VBox(width=self.fig.plot_width, children=[self.map_controls, self.fig])
        self.layout = HBox(width=1024, children=[self.controls, self.map_area])

    def update_image(self):
<<<<<<< HEAD
        self.image_renderer.image_source = ImageSource(url=self.model.service_url,
                        extra_url_vars=self.model.shader_url_vars)
=======
        for renderer in self.fig.renderers:
            if hasattr(renderer, 'image_source'):
                renderer.image_source = ImageSource(url=self.model.service_url,
                                                    extra_url_vars=self.model.shader_url_vars)
                break

    def update_tiles(self):
        for renderer in self.fig.renderers:
            if hasattr(renderer, 'tile_source'):
                renderer.tile_source = WMTSTileSource(url=self.model.basemap)
>>>>>>> b24341a1

    def on_field_change(self, attr, old, new):
        self.model.field = self.model.fields[new]
        self.update_image()

    def on_basemap_change(self, attr, old, new):
        self.model.basemap = self.model.basemaps[new]
        self.tile_renderer.tile_source = WMTSTileSource(url=self.model.basemap)

    def on_axes_change(self, attr, old, new):
        self.model.active_axes = self.model.axes[new]
        self.update_image()

    def on_aggregate_change(self, attr, old, new):
        self.model.aggregate_function = self.model.aggregate_functions[new]
        self.update_image()

    def on_transfer_function_change(self, attr, old, new):
        self.model.transfer_function = self.model.transfer_functions[new]
        self.update_image()

    def on_image_opacity_slider_change(self, attr, old, new):
        self.image_renderer.alpha = new / 100

    def on_basemap_opacity_slider_change(self, attr, old, new):
        self.tile_renderer.alpha = new / 100

    def on_labels_change(self, new):
        self.label_renderer.alpha = 1 if new else 0

if __name__ == '__main__':
    parser = argparse.ArgumentParser()
    parser.add_argument('--config', help='yaml config file (e.g. nyc_taxi.yml)', required=True)
    args = vars(parser.parse_args())

    APP_PORT = 5000

    def add_roots(doc):
        model = AppState(args['config'], APP_PORT)
        view = AppView(model)
        GetDataset.model = model
        doc.add_root(view.layout)

    app = Application()
    app.add(FunctionHandler(add_roots))
    # Start server object wired to bokeh client. Instantiating ``Server``
    # directly is used to add custom http endpoint into ``extra_patterns``.
    server = Server(app, io_loop=IOLoop(),
                    extra_patterns=[(r"/datashader", GetDataset)], port=APP_PORT)

    print('Starting server at http://localhost:{}/...'.format(APP_PORT))
    webbrowser.open('http://localhost:{}'.format(APP_PORT))

    server.start()<|MERGE_RESOLUTION|>--- conflicted
+++ resolved
@@ -195,12 +195,8 @@
         self.fig.renderers.append(self.label_renderer)
 
         # add ui components
-<<<<<<< HEAD
-        axes_select = Select.create(name='Axes', options=self.model.axes)
-=======
         axes_select = Select.create(name='Axes',
                                     options=self.model.axes)
->>>>>>> b24341a1
         axes_select.on_change('value', self.on_axes_change)
 
         field_select = Select.create(name='Field', options=self.model.fields)
@@ -242,21 +238,8 @@
         self.layout = HBox(width=1024, children=[self.controls, self.map_area])
 
     def update_image(self):
-<<<<<<< HEAD
         self.image_renderer.image_source = ImageSource(url=self.model.service_url,
                         extra_url_vars=self.model.shader_url_vars)
-=======
-        for renderer in self.fig.renderers:
-            if hasattr(renderer, 'image_source'):
-                renderer.image_source = ImageSource(url=self.model.service_url,
-                                                    extra_url_vars=self.model.shader_url_vars)
-                break
-
-    def update_tiles(self):
-        for renderer in self.fig.renderers:
-            if hasattr(renderer, 'tile_source'):
-                renderer.tile_source = WMTSTileSource(url=self.model.basemap)
->>>>>>> b24341a1
 
     def on_field_change(self, attr, old, new):
         self.model.field = self.model.fields[new]
